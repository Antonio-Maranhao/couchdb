-module(fabric_delete).
-author('Brad Anderson <brad@cloudant.com>').

-include("../../couch/src/couch_db.hrl").
-include("../../dynomite/include/membership.hrl").

%% api
-export([delete_db/2]).


%% =====================
%%   api
%% =====================

%% @doc Delete a database, and all its partition files across the cluster
%%      Options is proplist with user_ctx, n, q
-spec delete_db(binary(), list()) -> {ok, #db{}} | {error, any()}.
delete_db(DbName, Options) ->
    Parts = partitions:all_parts(DbName),
    RefPartMap = send_calls(DbName, Options, Parts),
    Acc0 = {true, length(RefPartMap)},
    case fabric_util:receive_loop(
        RefPartMap, 1, fun handle_delete_msg/3, Acc0, 5000, infinity) of
    {ok, _Results} ->
        delete_fullmap(DbName),
        ok;
    Error -> Error
    end.


%% =====================
%%   internal
%% =====================

%% @doc delete the partitions on all appropriate nodes (rexi calls)
-spec send_calls(binary(), list(), fullmap()) -> [{reference(), part()}].
send_calls(DbName, Options, Parts) ->
    lists:map(fun(#shard{node=Node, range=[Beg,_]} = Part) ->
        ShardName = showroom_utils:shard_name(Beg, DbName),
        Ref = rexi:async_server_call({couch_server, Node},
                                     {delete, ShardName, Options}),
        {Ref, Part}
    end, Parts).

handle_delete_msg(_, not_found, {NotFound, N}) ->
    {ok, {NotFound, N-1}};
handle_delete_msg(_, {rexi_EXIT, _Reason}, {NotFound, N}) ->
    {ok, {NotFound, N-1}};
handle_delete_msg(_, {rexi_DOWN, _, _, _}, _Acc) ->
    {error, delete_db_fubar};
handle_delete_msg(_, _, {NotFound, 1}) ->
    if
    NotFound -> {stop, not_found};
    true -> {stop, ok}
    end;
<<<<<<< HEAD
handle_delete_msg(_, ok, {_NotFound, N}) ->
    {ok, {false, N-1}}.
=======
handle_delete_msg(_, _, {true, 1, _Acc}) ->
    {stop, ok};
handle_delete_msg({_, #shard{range=[Beg,_]}}, {ok, _}, {false, 1, PartResults0}) ->
    PartResults = lists:keyreplace(Beg, 1, PartResults0, {Beg, true}),
    case is_complete(PartResults) of
    true -> {stop, ok};
    false -> {error, delete_db_fubar}
    end;
handle_delete_msg(_RefPart, {ok, _}, {true, N, Parts}) ->
    {ok, {true, N-1, Parts}};
handle_delete_msg({_Ref, #shard{range=[Beg,_]}}, {ok, _}, {false, Rem, PartResults0}) ->
    PartResults = lists:keyreplace(Beg, 1, PartResults0, {Beg, true}),
    {ok, {is_complete(PartResults), Rem-1, PartResults}}.

is_complete(List) ->
    lists:all(fun({_,Bool}) -> Bool end, List).
>>>>>>> f399485a

delete_fullmap(DbName) ->
    case couch_db:open(<<"dbs">>, []) of
    {ok, Db} ->
        couch_api:open_doc(Db, DbName, nil, []),
        couch_api:update_doc(Db, DbName, {[{<<"_deleted">>,true}]});
    Error -> Error
    end.<|MERGE_RESOLUTION|>--- conflicted
+++ resolved
@@ -53,27 +53,8 @@
     NotFound -> {stop, not_found};
     true -> {stop, ok}
     end;
-<<<<<<< HEAD
 handle_delete_msg(_, ok, {_NotFound, N}) ->
     {ok, {false, N-1}}.
-=======
-handle_delete_msg(_, _, {true, 1, _Acc}) ->
-    {stop, ok};
-handle_delete_msg({_, #shard{range=[Beg,_]}}, {ok, _}, {false, 1, PartResults0}) ->
-    PartResults = lists:keyreplace(Beg, 1, PartResults0, {Beg, true}),
-    case is_complete(PartResults) of
-    true -> {stop, ok};
-    false -> {error, delete_db_fubar}
-    end;
-handle_delete_msg(_RefPart, {ok, _}, {true, N, Parts}) ->
-    {ok, {true, N-1, Parts}};
-handle_delete_msg({_Ref, #shard{range=[Beg,_]}}, {ok, _}, {false, Rem, PartResults0}) ->
-    PartResults = lists:keyreplace(Beg, 1, PartResults0, {Beg, true}),
-    {ok, {is_complete(PartResults), Rem-1, PartResults}}.
-
-is_complete(List) ->
-    lists:all(fun({_,Bool}) -> Bool end, List).
->>>>>>> f399485a
 
 delete_fullmap(DbName) ->
     case couch_db:open(<<"dbs">>, []) of
