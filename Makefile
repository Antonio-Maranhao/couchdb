--- conflicted
+++ resolved
@@ -148,12 +148,8 @@
 # "make check" command
 .PHONY: check-all-tests
 # target: check - Test everything
-<<<<<<< HEAD
-check: all python-black
+check-all-tests: all python-black
 	@$(MAKE) emilio
-=======
-check-all-tests: all python-black
->>>>>>> fe7d5215
 	@$(MAKE) eunit
 	@$(MAKE) javascript
 	@$(MAKE) mango-test
@@ -215,11 +211,7 @@
 	while [ $$? -eq 0 ] ; do $(REBAR) -r eunit $(EUNIT_OPTS) ; done
 
 emilio:
-<<<<<<< HEAD
-	@bin/emilio -c emilio.config src/ | bin/warnings_in_scope -s 3
-=======
 	@bin/emilio -c emilio.config src/ | bin/warnings_in_scope -s 3 || exit 0
->>>>>>> fe7d5215
 
 .venv/bin/black:
 	@python3 -m venv .venv
@@ -246,18 +238,25 @@
 elixir: export MIX_ENV=integration
 elixir: export COUCHDB_TEST_ADMIN_PARTY_OVERRIDE=1
 elixir: elixir-init elixir-check-formatted elixir-credo devclean
-<<<<<<< HEAD
-	@dev/run "$(TEST_OPTS)" -a adm:pass -n 1 \
+	@dev/run "$(TEST_OPTS)" \
+		-a adm:pass \
+		-n 1 \
 		--enable-erlang-views \
 		--locald-config test/elixir/test/config/test-config.ini \
-		--no-eval 'mix test --trace --exclude without_quorum_test --exclude with_quorum_test $(EXUNIT_OPTS)'
-=======
-	@dev/run "$(TEST_OPTS)" -a adm:pass -n 1 --enable-erlang-views --no-eval --erlang-config=rel/files/eunit.config 'mix test --trace --exclude without_quorum_test --exclude with_quorum_test $(EXUNIT_OPTS)'
+		--erlang-config rel/files/eunit.config \
+		--no-eval \
+		'mix test --trace --exclude without_quorum_test --exclude with_quorum_test $(EXUNIT_OPTS)'
 
 .PHONY: elixir-only
 elixir-only: devclean
-	@dev/run "$(TEST_OPTS)" -a adm:pass -n 1 --enable-erlang-views --no-eval --erlang-config=rel/files/eunit.config 'mix test --trace --exclude without_quorum_test --exclude with_quorum_test $(EXUNIT_OPTS)'
->>>>>>> fe7d5215
+	@dev/run "$(TEST_OPTS)" \
+		-a adm:pass \
+		-n 1 \
+		--enable-erlang-views \
+		--locald-config test/elixir/test/config/test-config.ini \
+		--erlang-config rel/files/eunit.config \
+		--no-eval \
+		'mix test --trace --exclude without_quorum_test --exclude with_quorum_test $(EXUNIT_OPTS)'
 
 .PHONY: elixir-init
 elixir-init: MIX_ENV=test
