--- conflicted
+++ resolved
@@ -83,29 +83,14 @@
 UI shows an “Add Node” interface with the fields admin, and node:
 - POST a JSON entity to /_cluster_setup, the entity looks like:
 ```
-<<<<<<< HEAD
 {
   "action":"add_node",
   "username":"username",
   "password":"password",
   "host":"192.168.1.100",
-  "port": 5984
+  ["port": 5984],
+  "name": "node1"  // as in “node1@hostname”, same as in vm.args
 }
-=======
-  {
-    "action": "add_node",
-    "admin": { // should be auto-filled from Fauxton, store plaintext PW in
-               // localStorage until we finish_cluster or timeout.
-      "user": "username",
-      "pass": "password"
-    },
-    "node": {
-      "host": "hostname",
-      ["port": 5984],
-      "name": "node1"  // as in “node1@hostname”, same as in vm.args
-    }
-  }
->>>>>>> d75693ea
 ```
 
 In the example above, this adds the node with IP address 192.168.1.100 to the cluster.
